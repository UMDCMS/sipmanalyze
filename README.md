--- conflicted
+++ resolved
@@ -53,15 +53,11 @@
 analysis routines be reorganized into python modules in the `src/sipmanalyze`
 directory to allow for batch processing of data sets.
 
-<<<<<<< HEAD
-=======
 For more detailed documentation of what the various functions and methods
 provided in the package do, see the documentation and examples in the
 [`notebook`](notebook) directory. For more example of how one can run the code
 (for example: batch submissions with condor, alternate deployment methods and
 such), look at the description in the [`docs`](docs) directory.
-
->>>>>>> 14daba71
 
 ## Modifying or upgrading
 
